# SPDX-License-Identifier: Apache-2.0
# SPDX-FileCopyrightText: Copyright contributors to the vLLM project

<<<<<<< HEAD
from __future__ import annotations

=======
import logging
>>>>>>> 8c851f6d
import tempfile
from typing import Any

import pytest
import torch

from tests.quantization.utils import is_quant_method_supported
from vllm import LLM, SamplingParams
<<<<<<< HEAD
from vllm.config import CompilationConfig, CompilationLevel, CUDAGraphMode, PassConfig
=======
from vllm.attention.backends.registry import _Backend
from vllm.attention.selector import global_force_attn_backend_context_manager
from vllm.config import CompilationConfig, CompilationMode, CUDAGraphMode, PassConfig
>>>>>>> 8c851f6d
from vllm.platforms import current_platform
from vllm.utils import is_torch_equal_or_newer

from ..utils import create_new_process_for_each_test


def models_list(*, all: bool = True, keywords: list[str] | None = None):
    TEST_MODELS: list[tuple[str, dict[str, Any]]] = [
        ("facebook/opt-125m", {}),
        (
            "neuralmagic/Llama-3.2-1B-Instruct-FP8-dynamic",
            {
                "dtype": torch.float16,
            },
        ),
        ("meta-llama/Llama-3.2-1B-Instruct", {}),
    ]

    if all:
        if not current_platform.has_device_capability((10, 0)):
            # int8 removed on Blackwell
            TEST_MODELS.extend(
                [
                    ("neuralmagic/Llama-3.2-1B-Instruct-quantized.w8a8", {}),
                    (
                        "nm-testing/tinyllama-oneshot-w8w8-test-static-shape-change",
                        {
                            "dtype": torch.float16,
                        },
                    ),
                ]
            )

        # TODO: figure out why this fails.
        if False and is_quant_method_supported("gguf"):  # noqa: SIM223
            TEST_MODELS.append(
                ("TheBloke/TinyLlama-1.1B-Chat-v1.0-GGUF", {"quantization": "gguf"})
            )

        if is_quant_method_supported("gptq"):
            TEST_MODELS.append(
                ("TheBloke/TinyLlama-1.1B-Chat-v0.3-GPTQ", {"quantization": "gptq"})
            )

        if is_quant_method_supported("gptq_marlin"):
            TEST_MODELS.append(
                (
                    "TheBloke/TinyLlama-1.1B-Chat-v1.0-GPTQ",
                    {"quantization": "gptq_marlin"},
                )
            )

        if is_quant_method_supported("gptq_marlin_24"):
            TEST_MODELS.append(
                (
                    "alexm-nm/tinyllama-24-marlin24-4bit-g128",
                    {"quantization": "gptq_marlin_24"},
                )
            )

        if not current_platform.is_rocm() and is_quant_method_supported("awq"):
            TEST_MODELS.append(
                ("TheBloke/TinyLlama-1.1B-Chat-v0.3-AWQ", {"quantization": "AWQ"})
            )

    if keywords is None:
        return TEST_MODELS

    # filter by keywords
    pred = lambda model: any(keyword in model[0] for keyword in keywords)
    return list(filter(pred, TEST_MODELS))


@pytest.mark.parametrize(
    "compilation_mode",
    [CompilationMode.DYNAMO_TRACE_ONCE, CompilationMode.VLLM_COMPILE],
)
@pytest.mark.parametrize("model, model_kwargs", models_list(all=True))
@create_new_process_for_each_test()
def test_full_graph(
    monkeypatch: pytest.MonkeyPatch,
<<<<<<< HEAD
    model: str,
    model_kwargs: dict[str, Any],
    optimization_level: int,
=======
    model_info: tuple[str, dict[str, Any]],
    compilation_mode: int,
>>>>>>> 8c851f6d
):
    with monkeypatch.context():
        print(f"MODEL={model}")

<<<<<<< HEAD
        run_model(optimization_level, model, **model_kwargs)
=======
        run_model(compilation_mode, model, model_kwargs)
>>>>>>> 8c851f6d


# TODO(luka) add other supported compilation config scenarios here
@pytest.mark.parametrize(
    "compilation_config, model_info",
    [
        # additional compile sizes, only some of the models
        (
            CompilationConfig(mode=CompilationMode.VLLM_COMPILE, compile_sizes=[1, 2]),
            model,
        )
        for model in models_list(all=False)
    ]
    + [
        # RMSNorm + quant fusion, only 8-bit quant models
        (
            CompilationConfig(
                mode=CompilationMode.VLLM_COMPILE,
                custom_ops=["+rms_norm"],
                pass_config=PassConfig(enable_fusion=True, enable_noop=True),
            ),
            model,
        )
        for model in models_list(keywords=["FP8-dynamic", "quantized.w8a8"])
    ]
    + [
        # Test depyf integration works
        (
            CompilationConfig(
                mode=CompilationMode.VLLM_COMPILE,
                debug_dump_path=tempfile.gettempdir(),
            ),
            ("facebook/opt-125m", {}),
        ),
    ]
    + [
        # graph inductor partition
        (
            CompilationConfig(
                mode=CompilationMode.VLLM_COMPILE,
                # inductor graph partition uses
                # torch._C.Tag.cudagraph_unsafe to specify splitting ops
                use_inductor_graph_partition=True,
                cudagraph_mode=CUDAGraphMode.PIECEWISE,
                compile_sizes=[1, 2],
            ),
            model,
        )
        for model in models_list(all=False)
        if is_torch_equal_or_newer("2.9.0.dev")
    ],
)
# only test some of the models
@create_new_process_for_each_test()
def test_custom_compile_config(
    compilation_config: CompilationConfig,
    model_info: tuple[str, dict[str, Any]],
):
    if compilation_config.use_inductor_graph_partition and not is_torch_equal_or_newer(
        "2.9.0.dev"
    ):
        pytest.skip("inductor graph partition is only available in PyTorch 2.9+")

    model, model_kwargs = model_info
    print(f"MODEL={model}")
    run_model(compilation_config, model, **model_kwargs)


@pytest.mark.parametrize(
    "compilation_mode",
    [CompilationMode.NONE, CompilationMode.VLLM_COMPILE],
)
def test_fp8_kv_scale_compile(compilation_mode: int):
    model = "Qwen/Qwen2-0.5B"
    model_kwargs = {
        "quantization": "fp8",
        "kv_cache_dtype": "fp8_e4m3",
        "calculate_kv_scales": True,
        "max_model_len": 512,
    }
<<<<<<< HEAD
    run_model(optimization_level, model, **model_kwargs)


def run_model(
    compile_config: Union[int, CompilationConfig], model: str, **model_kwargs
=======
    run_model(compilation_mode, model, model_kwargs)


def test_inductor_graph_partition_attn_fusion(caplog_vllm):
    if not is_torch_equal_or_newer("2.9.0.dev"):
        pytest.skip("inductor graph partition is only available in PyTorch 2.9+")

    model = "nvidia/Llama-4-Scout-17B-16E-Instruct-FP8"
    compilation_config = CompilationConfig(
        mode=CompilationMode.VLLM_COMPILE,
        use_inductor_graph_partition=True,
        cudagraph_mode=CUDAGraphMode.PIECEWISE,
        custom_ops=["+quant_fp8"],
        pass_config=PassConfig(enable_attn_fusion=True, enable_noop=True),
    )
    model_kwargs = {
        "kv_cache_dtype": "fp8",
        "max_model_len": 1024,
    }
    with (
        caplog_vllm.at_level(logging.DEBUG),
        global_force_attn_backend_context_manager(_Backend.FLASHINFER),
    ):
        run_model(compilation_config, model, model_kwargs)

    try:
        assert "Fused quantization onto 48 attention nodes" in caplog_vllm.text, (
            caplog_vllm.text
        )
    except AssertionError:
        # Note: this message is only triggered when the compilation goes
        # through the custom pass. Due to multiple layers of cache on
        # PyTorch side, the compilation of a graph may be cached such
        # that custom pass directly goes through cache. In this case,
        # we go through this branch and assert that the pass is not
        # triggered.
        assert "Fused quantization" not in caplog_vllm.text


def run_model(
    compile_config: int | CompilationConfig,
    model: str,
    model_kwargs: dict[str, Any],
>>>>>>> 8c851f6d
):
    compilation_config = (
        compile_config
        if isinstance(compile_config, CompilationConfig)
        else CompilationConfig(level=compile_config)
    )

    prompts = [
        "Hello, my name is",
        "The president of the United States is",
        "The capital of France is",
        "The future of AI is",
    ]
    sampling_params = SamplingParams(temperature=0)
    # Allow override from model_kwargs
    model_kwargs = {"tensor_parallel_size": 1, **model_kwargs}
    model_kwargs = {"disable_custom_all_reduce": True, **model_kwargs}

    # No cudagraphs by default
    if compilation_config.cudagraph_mode is None:
        compilation_config.cudagraph_mode = CUDAGraphMode.NONE

    llm = LLM(
        model=model,
        compilation_config=compilation_config,
        **model_kwargs,
    )
    outputs = llm.generate(prompts, sampling_params)

    # Print the outputs.
    for output in outputs:
        prompt = output.prompt
        generated_text = output.outputs[0].text
        print(f"Prompt: {prompt!r}, Generated text: {generated_text!r}")<|MERGE_RESOLUTION|>--- conflicted
+++ resolved
@@ -1,12 +1,6 @@
 # SPDX-License-Identifier: Apache-2.0
 # SPDX-FileCopyrightText: Copyright contributors to the vLLM project
 
-<<<<<<< HEAD
-from __future__ import annotations
-
-=======
-import logging
->>>>>>> 8c851f6d
 import tempfile
 from typing import Any
 
@@ -15,13 +9,7 @@
 
 from tests.quantization.utils import is_quant_method_supported
 from vllm import LLM, SamplingParams
-<<<<<<< HEAD
-from vllm.config import CompilationConfig, CompilationLevel, CUDAGraphMode, PassConfig
-=======
-from vllm.attention.backends.registry import _Backend
-from vllm.attention.selector import global_force_attn_backend_context_manager
 from vllm.config import CompilationConfig, CompilationMode, CUDAGraphMode, PassConfig
->>>>>>> 8c851f6d
 from vllm.platforms import current_platform
 from vllm.utils import is_torch_equal_or_newer
 
@@ -103,23 +91,14 @@
 @create_new_process_for_each_test()
 def test_full_graph(
     monkeypatch: pytest.MonkeyPatch,
-<<<<<<< HEAD
     model: str,
     model_kwargs: dict[str, Any],
-    optimization_level: int,
-=======
-    model_info: tuple[str, dict[str, Any]],
     compilation_mode: int,
->>>>>>> 8c851f6d
 ):
     with monkeypatch.context():
         print(f"MODEL={model}")
 
-<<<<<<< HEAD
-        run_model(optimization_level, model, **model_kwargs)
-=======
-        run_model(compilation_mode, model, model_kwargs)
->>>>>>> 8c851f6d
+        run_model(compilation_mode, model, **model_kwargs)
 
 
 # TODO(luka) add other supported compilation config scenarios here
@@ -200,58 +179,10 @@
         "calculate_kv_scales": True,
         "max_model_len": 512,
     }
-<<<<<<< HEAD
-    run_model(optimization_level, model, **model_kwargs)
-
-
-def run_model(
-    compile_config: Union[int, CompilationConfig], model: str, **model_kwargs
-=======
-    run_model(compilation_mode, model, model_kwargs)
-
-
-def test_inductor_graph_partition_attn_fusion(caplog_vllm):
-    if not is_torch_equal_or_newer("2.9.0.dev"):
-        pytest.skip("inductor graph partition is only available in PyTorch 2.9+")
-
-    model = "nvidia/Llama-4-Scout-17B-16E-Instruct-FP8"
-    compilation_config = CompilationConfig(
-        mode=CompilationMode.VLLM_COMPILE,
-        use_inductor_graph_partition=True,
-        cudagraph_mode=CUDAGraphMode.PIECEWISE,
-        custom_ops=["+quant_fp8"],
-        pass_config=PassConfig(enable_attn_fusion=True, enable_noop=True),
-    )
-    model_kwargs = {
-        "kv_cache_dtype": "fp8",
-        "max_model_len": 1024,
-    }
-    with (
-        caplog_vllm.at_level(logging.DEBUG),
-        global_force_attn_backend_context_manager(_Backend.FLASHINFER),
-    ):
-        run_model(compilation_config, model, model_kwargs)
-
-    try:
-        assert "Fused quantization onto 48 attention nodes" in caplog_vllm.text, (
-            caplog_vllm.text
-        )
-    except AssertionError:
-        # Note: this message is only triggered when the compilation goes
-        # through the custom pass. Due to multiple layers of cache on
-        # PyTorch side, the compilation of a graph may be cached such
-        # that custom pass directly goes through cache. In this case,
-        # we go through this branch and assert that the pass is not
-        # triggered.
-        assert "Fused quantization" not in caplog_vllm.text
-
-
-def run_model(
-    compile_config: int | CompilationConfig,
-    model: str,
-    model_kwargs: dict[str, Any],
->>>>>>> 8c851f6d
-):
+    run_model(compilation_mode, model, **model_kwargs)
+
+
+def run_model(compile_config: int | CompilationConfig, model: str, **model_kwargs):
     compilation_config = (
         compile_config
         if isinstance(compile_config, CompilationConfig)
