# SPDX-License-Identifier: Apache-2.0
# SPDX-FileCopyrightText: Copyright contributors to the vLLM project
import os

import torch
from packaging import version

from vllm.logger import init_logger
from vllm.utils import is_torch_equal

logger = init_logger(__name__)

# set some common config/environment variables that should be set
# for all processes created by vllm and all processes
# that interact with vllm workers.
# they are executed whenever `import vllm` is called.

# see https://github.com/vllm-project/vllm/pull/15951
# it avoids unintentional cuda initialization from torch.cuda.is_available()
os.environ["PYTORCH_NVML_BASED_CUDA_CHECK"] = "1"

# see https://github.com/vllm-project/vllm/issues/10480
os.environ["TORCHINDUCTOR_COMPILE_THREADS"] = "1"
# see https://github.com/vllm-project/vllm/issues/10619
torch._inductor.config.compile_threads = 1

<<<<<<< HEAD
# ===================================================
# torch 2.9 Inductor PythonWrapperCodegen monkeypatch
# ===================================================
# This change monkeypatches memory_plan_reuse in pytorch 2.9.0 to work around
# a test failure for test_multi_graph_piecewise_compile_outputs_equal.
# For more context, see https://github.com/pytorch/pytorch/pull/165514.


def memory_plan_reuse_patched(self):
    import torch._inductor.ir as ir
    from torch._inductor.codegen.wrapper import (
        EnterSubgraphLine,
        ExitSubgraphLine,
        MemoryPlanningLine,
        MemoryPlanningState,
        SubgraphPythonWrapperCodegen,
    )
    from torch._inductor.virtualized import V

    def get_output_names(graph_outputs) -> list[str]:
        import itertools

        names = []
        shape_counter = itertools.count(0)
        none_counter = itertools.count(0)
        for node in graph_outputs:
            if isinstance(node, ir.NoneAsConstantBuffer):
                names.append(f"{V.graph.name}_none{next(none_counter)}")
            elif isinstance(node, ir.ShapeAsConstantBuffer):
                names.append(f"{V.graph.name}_shape{next(shape_counter)}")
            else:
                names.append(node.get_name())
        return names

    if (
        isinstance(V.graph.wrapper_code, SubgraphPythonWrapperCodegen)
        and V.graph.wrapper_code.partition_signatures is not None
    ):
        out_names = get_output_names(
            V.graph.wrapper_code.partition_signatures.output_nodes
        )
    else:
        out_names = V.graph.get_output_names()

    while (
        self.lines
        and isinstance(self.lines[-1], MemoryPlanningLine)
        and self.lines[-1].node.name not in out_names  # type: ignore[attr-defined]
    ):
        # these lines will be pointless
        self.lines.pop()

    # codegen allocations in two passes
    planning_states = [MemoryPlanningState()]
    past_planning_states = []
    for i in range(len(self.lines)):
        line = self.lines[i]
        if isinstance(line, MemoryPlanningLine):
            self.lines[i] = line.plan(planning_states[-1])
        elif isinstance(line, EnterSubgraphLine):
            planning_states.append(MemoryPlanningState())
        elif isinstance(line, ExitSubgraphLine):
            past_planning_states.append(planning_states.pop())
    past_planning_states.append(planning_states.pop())
    assert len(planning_states) == 0


if is_torch_equal("2.9.0"):
    from torch._inductor.codegen.wrapper import PythonWrapperCodegen

    PythonWrapperCodegen.memory_plan_reuse = memory_plan_reuse_patched
=======

# ========================================
# torch 2.9 Inductor Scheduler monkeypatch
# ========================================
# This change monkeypatches a function in Inductor to work around the following
# bug: https://github.com/vllm-project/vllm/issues/26678
#
# The bug occurs when `use_inductor_graph_partition` is turned on and there
# exists operators inside of `splitting_ops` that have an in-place mutation. In
# vllm, this specifically occurs on the operator
# vllm.unified_attention_with_output. In this case, inductor does not populate
# the inductor IR's `origin_node` field, causing an assertion error when trying
# to access the node's `origin_node` field.
#
# So, we will monkeypatch torch._inductor.scheduler.Scheduler.should_partition
# so that it does not access the inductor IR node's `origin_node` field and just
# returns True if a node is registered as having a custom partition function.
# This is ok for now since vllm's implementation of the custom partition
# functions just return True.
# ========================================


def should_partition_patched(self, node, should_log: bool = False) -> bool:
    # This is a patched version of
    # torch._inductor.scheduler.Scheduler.should_partition that modifies
    # the following piece of code so that we always return True:
    # https://github.com/pytorch/pytorch/blob/ecb53078faf86ca1b33277df33b82985675bb011/torch/_inductor/scheduler.py#L4712-L4724
    """Return True if we should partition the inductor graph on this node"""

    import torch._inductor.ir as ir
    from torch._inductor.scheduler import (
        BaseSchedulerNode,
        FusedSchedulerNode,
        _custom_should_partition_fns,
    )
    from torch._inductor.utils import (
        _unstable_customized_partition_wrapper,
        is_cudagraph_unsafe_op,
        maybe_log_cudagraph_partition,
    )

    # Allow users to manually specify if a node should be partitioned
    # Can only do this for FallbackKernels
    ir_node = node.node
    if isinstance(ir_node, ir.FallbackKernel):
        operator = ir_node.op_overload
        if operator is not None and operator in _custom_should_partition_fns:
            return True

    # When not using cudagraphs, keep all kernels in the `call` function
    # instead of graph partition functions, since graph partition only brings
    # benefit to cudagraph
    if (
        not torch._inductor.config.triton.cudagraphs
        and _unstable_customized_partition_wrapper.wrapper is None
    ):
        return True

    # avoid duplicating logs when should_partition is called multiple times
    # on the same node
    def noop_log(msg: str, node: BaseSchedulerNode | None) -> None:
        return

    log_partition_reason = maybe_log_cudagraph_partition if should_log else noop_log

    if isinstance(node, FusedSchedulerNode):
        return any(self.should_partition(snode) for snode in node.snodes)

    assert node.node is not None

    if not node.is_gpu():
        log_partition_reason("non gpu ops", node=node)

        return True

    if isinstance(node.node, ir.DeviceCopy):
        log_partition_reason("DeviceCopy ops", node=node)
        return True

    if isinstance(node.node, ir.Conditional):
        log_partition_reason("Conditional ops", node=node)
        return True

    if getattr(node.node, "unbacked_bindings", None):
        log_partition_reason("unbacked binding ops", node=node)
        return True

    if is_cudagraph_unsafe_op(node.node):
        log_partition_reason("CUDAGraph-unsafe custom ops", node=node)
        return True

    return False


def _update_scheduler_patched(self) -> None:
    # Copied from torch._inductor.graph.GrahLowering._update_scheduler. Patches
    # this method so that we can patch Scheduler.should_partition with the
    # function above
    """
    (Re)initializes the scheduler member.  When initializing the scheduler, no CUBIN
    files should be generated (to avoid biasing any benchmarks and pessimizing
    fusion decisions).
    """
    import torch._inductor.config as config
    from torch._inductor.scheduler import Scheduler

    Scheduler.should_partition = should_partition_patched

    with config.patch("triton.store_cubin", False):
        self.scheduler = Scheduler(self.operations)


if version.parse(str(torch.__version__)) == version.parse("2.9.0"):
    from torch._inductor.graph import GraphLowering

    GraphLowering._update_scheduler = _update_scheduler_patched
>>>>>>> 7cfa420f
<|MERGE_RESOLUTION|>--- conflicted
+++ resolved
@@ -3,7 +3,6 @@
 import os
 
 import torch
-from packaging import version
 
 from vllm.logger import init_logger
 from vllm.utils import is_torch_equal
@@ -24,7 +23,6 @@
 # see https://github.com/vllm-project/vllm/issues/10619
 torch._inductor.config.compile_threads = 1
 
-<<<<<<< HEAD
 # ===================================================
 # torch 2.9 Inductor PythonWrapperCodegen monkeypatch
 # ===================================================
@@ -91,12 +89,6 @@
     past_planning_states.append(planning_states.pop())
     assert len(planning_states) == 0
 
-
-if is_torch_equal("2.9.0"):
-    from torch._inductor.codegen.wrapper import PythonWrapperCodegen
-
-    PythonWrapperCodegen.memory_plan_reuse = memory_plan_reuse_patched
-=======
 
 # ========================================
 # torch 2.9 Inductor Scheduler monkeypatch
@@ -209,8 +201,9 @@
         self.scheduler = Scheduler(self.operations)
 
 
-if version.parse(str(torch.__version__)) == version.parse("2.9.0"):
+if is_torch_equal("2.9.0"):
+    from torch._inductor.codegen.wrapper import PythonWrapperCodegen
     from torch._inductor.graph import GraphLowering
 
-    GraphLowering._update_scheduler = _update_scheduler_patched
->>>>>>> 7cfa420f
+    PythonWrapperCodegen.memory_plan_reuse = memory_plan_reuse_patched
+    GraphLowering._update_scheduler = _update_scheduler_patched