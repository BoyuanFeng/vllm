--- conflicted
+++ resolved
@@ -79,14 +79,6 @@
 
 def main(args: argparse.Namespace):
     engine_args = EngineArgs.from_cli_args(args)
-<<<<<<< HEAD
-    if args.profile and not engine_args.profiler_config.profiler == "torch":
-        raise ValueError(
-            "The torch profiler is not enabled. Please provide profiler_config, "
-            "or set VLLM_TORCH_PROFILER_DIR to enable the torch profiler."
-        )
-=======
->>>>>>> c02a2705
 
     # Lazy import to avoid importing LLM when the bench command is not selected.
     from vllm import LLM, SamplingParams
